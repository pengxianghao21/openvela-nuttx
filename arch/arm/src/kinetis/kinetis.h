/************************************************************************************
 * arch/arm/src/kinetis/kinetis.h
 *
 *   Copyright (C) 2011, 2013, 2017 Gregory Nutt. All rights reserved.
 *   Authors: Gregory Nutt <gnutt@nuttx.org>
 *            David Sidrane <david_s5@nscdg.com>
 *
 * Redistribution and use in source and binary forms, with or without
 * modification, are permitted provided that the following conditions
 * are met:
 *
 * 1. Redistributions of source code must retain the above copyright
 *    notice, this list of conditions and the following disclaimer.
 * 2. Redistributions in binary form must reproduce the above copyright
 *    notice, this list of conditions and the following disclaimer in
 *    the documentation and/or other materials provided with the
 *    distribution.
 * 3. Neither the name NuttX nor the names of its contributors may be
 *    used to endorse or promote products derived from this software
 *    without specific prior written permission.
 *
 * THIS SOFTWARE IS PROVIDED BY THE COPYRIGHT HOLDERS AND CONTRIBUTORS
 * "AS IS" AND ANY EXPRESS OR IMPLIED WARRANTIES, INCLUDING, BUT NOT
 * LIMITED TO, THE IMPLIED WARRANTIES OF MERCHANTABILITY AND FITNESS
 * FOR A PARTICULAR PURPOSE ARE DISCLAIMED. IN NO EVENT SHALL THE
 * COPYRIGHT OWNER OR CONTRIBUTORS BE LIABLE FOR ANY DIRECT, INDIRECT,
 * INCIDENTAL, SPECIAL, EXEMPLARY, OR CONSEQUENTIAL DAMAGES (INCLUDING,
 * BUT NOT LIMITED TO, PROCUREMENT OF SUBSTITUTE GOODS OR SERVICES; LOSS
 * OF USE, DATA, OR PROFITS; OR BUSINESS INTERRUPTION) HOWEVER CAUSED
 * AND ON ANY THEORY OF LIABILITY, WHETHER IN CONTRACT, STRICT
 * LIABILITY, OR TORT (INCLUDING NEGLIGENCE OR OTHERWISE) ARISING IN
 * ANY WAY OUT OF THE USE OF THIS SOFTWARE, EVEN IF ADVISED OF THE
 * POSSIBILITY OF SUCH DAMAGE.
 *
 ************************************************************************************/

#ifndef __ARCH_ARM_SRC_KINETIS_KINETIS_H
#define __ARCH_ARM_SRC_KINETIS_KINETIS_H

/************************************************************************************
 * Included Files
 ************************************************************************************/

#include <nuttx/config.h>
#include <nuttx/compiler.h>

#include <sys/types.h>
#include <stdint.h>
#include <stdbool.h>

#include <nuttx/irq.h>

#include "up_internal.h"
#include "kinetis_config.h"
#include "chip.h"
#include "chip/kinetis_port.h"

/************************************************************************************
 * Pre-processor Definitions
 ************************************************************************************/

/* Configuration ********************************************************************/

/* Bit-encoded input to kinetis_pinconfig() *****************************************/
/* General form (32-bits, only 22 bits are unused in the encoding):
 *
 * oooo mmmv iiii ifd- ---- -ppp ---b bbbb
 */

/* Bits 25-31: 7 bits are used to encode the basic pin configuration:
 *
 * oooo mmm- ---- ---- ---- ---- ---- ----
 * |    `--- mmm: mode
 * `------- oooo: options (may be combined)
 */

#define _PIN_MODE_SHIFT        (25)                    /* Bits 25-27: Pin mode */
#define _PIN_MODE_MASK         (7 << _PIN_MODE_SHIFT)
#define _PIN_OPTIONS_SHIFT     (28)                    /* Bits 28-31: Pin mode options */
#define _PIN_OPTIONS_MASK      (15 << _PIN_OPTIONS_SHIFT)

/* Port Modes */
                                                       /* Unshifted versions: */
#define PIN_MODE_ANALOG        (0)                     /*   000 Pin Disabled (Analog) */
#define PIN_MODE_GPIO          (1)                     /*   001 Alternative 1 (GPIO) */
#define PIN_MODE_ALT2          (2)                     /*   010 Alternative 2 */
#define PIN_MODE_ALT3          (3)                     /*   011 Alternative 3 */
#define PIN_MODE_ALT4          (4)                     /*   100 Alternative 4 */
#define PIN_MODE_ALT5          (5)                     /*   101 Alternative 5 */
#define PIN_MODE_ALT6          (6)                     /*   110 Alternative 6 */
#define PIN_MODE_ALT7          (7)                     /*   111 Alternative 7 */
                                                       /* Shifted versions: */
#define _PIN_MODE_ANALOG       (0 << _PIN_MODE_SHIFT)  /*   000 Pin Disabled (Analog) */
#define _PIN_MODE_GPIO         (1 << _PIN_MODE_SHIFT)  /*   001 Alternative 1 (GPIO) */
#define _PIN_MODE_ALT2         (2 << _PIN_MODE_SHIFT)  /*   010 Alternative 2 */
#define _PIN_MODE_ALT3         (3 << _PIN_MODE_SHIFT)  /*   011 Alternative 3 */
#define _PIN_MODE_ALT4         (4 << _PIN_MODE_SHIFT)  /*   100 Alternative 4 */
#define _PIN_MODE_ALT5         (5 << _PIN_MODE_SHIFT)  /*   101 Alternative 5 */
#define _PIN_MODE_ALT6         (6 << _PIN_MODE_SHIFT)  /*   110 Alternative 6 */
#define _PIN_MODE_ALT7         (7 << _PIN_MODE_SHIFT)  /*   111 Alternative 7 */

/* Options for all digital modes (Alternatives 1-7).  None of the digital
 * options apply if the analog mode is selected.
 */

#define _PIN_IO_MASK           (1 << _PIN_OPTIONS_SHIFT) /* xxx1 Digital input/output mask */
#define _PIN_INPUT             (0 << _PIN_OPTIONS_SHIFT) /* xxx0 Digital input */
#define _PIN_OUTPUT            (1 << _PIN_OPTIONS_SHIFT) /* xxx1 Digital output */

#define _PIN_INPUT_PULLMASK    (7 << _PIN_OPTIONS_SHIFT) /* x111 Mask for pull-up or -down bits */
#define _PIN_INPUT_PULLDOWN    (2 << _PIN_OPTIONS_SHIFT) /* x010 Input with internal pull-down resistor */
#define _PIN_INPUT_PULLUP      (6 << _PIN_OPTIONS_SHIFT) /* x110 Input with internal pull-up resistor */

#define _PIN_OUTPUT_SLEW_MASK  (3 << _PIN_OPTIONS_SHIFT) /* xx11 Mask to test for slow slew rate */
#define _PIN_OUTPUT_FAST       (1 << _PIN_OPTIONS_SHIFT) /* xx01 Output with fast slew rate */
#define _PIN_OUTPUT_SLOW       (3 << _PIN_OPTIONS_SHIFT) /* xx11 Output with slow slew rate */
#define _PIN_OUTPUT_OD_MASK    (5 << _PIN_OPTIONS_SHIFT) /* x1x1 Mask to test for open drain */
#define _PIN_OUTPUT_OPENDRAIN  (5 << _PIN_OPTIONS_SHIFT) /* x1x1 Output with open drain enabled */
#define _PIN_OUTPUT_DRIVE_MASK (9 << _PIN_OPTIONS_SHIFT) /* 1xx1 Mask to test for high drive strengh */
#define _PIN_OUTPUT_LOWDRIVE   (1 << _PIN_OPTIONS_SHIFT) /* 0xx1 Output with low drive strength */
#define _PIN_OUTPUT_HIGHDRIVE  (9 << _PIN_OPTIONS_SHIFT) /* 1xx1 Output with high drive strength */

/* End-user pin modes and configurations.  Notes:  (1) None of the digital options
 * are available for the analog mode, (2) digital settings may be combined (OR'ed)
 * provided that input-only and output-only options are not intermixed.
 */

#define PIN_ANALOG             _PIN_MODE_ANALOG

#define GPIO_INPUT             (_PIN_MODE_GPIO | _PIN_INPUT)
#define GPIO_PULLDOWN          (_PIN_MODE_GPIO | _PIN_INPUT_PULLDOWN)
#define GPIO_PULLUP            (_PIN_MODE_GPIO | _PIN_INPUT_PULLUP)
#define GPIO_OUTPUT            (_PIN_MODE_GPIO | _PIN_OUTPUT)
#define GPIO_FAST              (_PIN_MODE_GPIO | _PIN_OUTPUT_FAST)
#define GPIO_SLOW              (_PIN_MODE_GPIO | _PIN_OUTPUT_SLOW)
#define GPIO_OPENDRAIN         (_PIN_MODE_GPIO | _PIN_OUTPUT_LOWDRIVE)
#define GPIO_LOWDRIVE          (_PIN_MODE_GPIO | _PIN_OUTPUT_OPENDRAIN)
#define GPIO_HIGHDRIVE         (_PIN_MODE_GPIO | _PIN_OUTPUT_HIGHDRIVE)

#define PIN_ALT2               _PIN_MODE_ALT2
#define PIN_ALT2_INPUT         (_PIN_MODE_ALT2 | _PIN_INPUT)
#define PIN_ALT2_PULLDOWN      (_PIN_MODE_ALT2 | _PIN_INPUT_PULLDOWN)
#define PIN_ALT2_PULLUP        (_PIN_MODE_ALT2 | _PIN_INPUT_PULLUP)
#define PIN_ALT2_OUTPUT        (_PIN_MODE_ALT2 | _PIN_OUTPUT)
#define PIN_ALT2_FAST          (_PIN_MODE_ALT2 | _PIN_OUTPUT_FAST)
#define PIN_ALT2_SLOW          (_PIN_MODE_ALT2 | _PIN_OUTPUT_SLOW)
#define PIN_ALT2_OPENDRAIN     (_PIN_MODE_ALT2 | _PIN_OUTPUT_OPENDRAIN)
#define PIN_ALT2_LOWDRIVE      (_PIN_MODE_ALT2 | _PIN_OUTPUT_LOWDRIVE)
#define PIN_ALT2_HIGHDRIVE     (_PIN_MODE_ALT2 | _PIN_OUTPUT_HIGHDRIVE)

#define PIN_ALT3               _PIN_MODE_ALT3
#define PIN_ALT3_INPUT         (_PIN_MODE_ALT3 | _PIN_INPUT)
#define PIN_ALT3_PULLDOWN      (_PIN_MODE_ALT3 | _PIN_INPUT_PULLDOWN)
#define PIN_ALT3_PULLUP        (_PIN_MODE_ALT3 | _PIN_INPUT_PULLUP)
#define PIN_ALT3_OUTPUT        (_PIN_MODE_ALT3 | _PIN_OUTPUT)
#define PIN_ALT3_FAST          (_PIN_MODE_ALT3 | _PIN_OUTPUT_FAST)
#define PIN_ALT3_SLOW          (_PIN_MODE_ALT3 | _PIN_OUTPUT_SLOW)
#define PIN_ALT3_OPENDRAIN     (_PIN_MODE_ALT3 | _PIN_OUTPUT_LOWDRIVE)
#define PIN_ALT3_LOWDRIVE      (_PIN_MODE_ALT3 | _PIN_OUTPUT_OPENDRAIN)
#define PIN_ALT3_HIGHDRIVE     (_PIN_MODE_ALT3 | _PIN_OUTPUT_HIGHDRIVE)

#define PIN_ALT4               _PIN_MODE_ALT4
#define PIN_ALT4_INPUT         (_PIN_MODE_ALT4 | _PIN_INPUT)
#define PIN_ALT4_PULLDOWN      (_PIN_MODE_ALT4 | _PIN_INPUT_PULLDOWN)
#define PIN_ALT4_PULLUP        (_PIN_MODE_ALT4 | _PIN_INPUT_PULLUP)
#define PIN_ALT4_OUTPUT        (_PIN_MODE_ALT4 | _PIN_OUTPUT)
#define PIN_ALT4_FAST          (_PIN_MODE_ALT4 | _PIN_OUTPUT_FAST)
#define PIN_ALT4_SLOW          (_PIN_MODE_ALT4 | _PIN_OUTPUT_SLOW)
#define PIN_ALT4_OPENDRAIN     (_PIN_MODE_ALT4 | _PIN_OUTPUT_LOWDRIVE)
#define PIN_ALT4_LOWDRIVE      (_PIN_MODE_ALT4 | _PIN_OUTPUT_OPENDRAIN)
#define PIN_ALT4_HIGHDRIVE     (_PIN_MODE_ALT4 | _PIN_OUTPUT_HIGHDRIVE)

#define PIN_ALT5               _PIN_MODE_ALT5
#define PIN_ALT5_INPUT         (_PIN_MODE_ALT5 | _PIN_INPUT)
#define PIN_ALT5_PULLDOWN      (_PIN_MODE_ALT5 | _PIN_INPUT_PULLDOWN)
#define PIN_ALT5_PULLUP        (_PIN_MODE_ALT5 | _PIN_INPUT_PULLUP)
#define PIN_ALT5_OUTPUT        (_PIN_MODE_ALT5 | _PIN_OUTPUT)
#define PIN_ALT5_FAST          (_PIN_MODE_ALT5 | _PIN_OUTPUT_FAST)
#define PIN_ALT5_SLOW          (_PIN_MODE_ALT5 | _PIN_OUTPUT_SLOW)
#define PIN_ALT5_OPENDRAIN     (_PIN_MODE_ALT5 | _PIN_OUTPUT_LOWDRIVE)
#define PIN_ALT5_LOWDRIVE      (_PIN_MODE_ALT5 | _PIN_OUTPUT_OPENDRAIN)
#define PIN_ALT5_HIGHDRIVE     (_PIN_MODE_ALT5 | _PIN_OUTPUT_HIGHDRIVE)

#define PIN_ALT6               _PIN_MODE_ALT6
#define PIN_ALT6_INPUT         (_PIN_MODE_ALT6 | _PIN_INPUT)
#define PIN_ALT6_PULLDOWN      (_PIN_MODE_ALT6 | _PIN_INPUT_PULLDOWN)
#define PIN_ALT6_PULLUP        (_PIN_MODE_ALT6 | _PIN_INPUT_PULLUP)
#define PIN_ALT6_OUTPUT        (_PIN_MODE_ALT6 | _PIN_OUTPUT)
#define PIN_ALT6_FAST          (_PIN_MODE_ALT6 | _PIN_OUTPUT_FAST)
#define PIN_ALT6_SLOW          (_PIN_MODE_ALT6 | _PIN_OUTPUT_SLOW)
#define PIN_ALT6_OPENDRAIN     (_PIN_MODE_ALT6 | _PIN_OUTPUT_LOWDRIVE)
#define PIN_ALT6_LOWDRIVE      (_PIN_MODE_ALT6 | _PIN_OUTPUT_OPENDRAIN)
#define PIN_ALT6_HIGHDRIVE     (_PIN_MODE_ALT6 | _PIN_OUTPUT_HIGHDRIVE)

#define PIN_ALT7               _PIN_MODE_ALT7
#define PIN_ALT7_INPUT         (_PIN_MODE_ALT7 | _PIN_INPUT)
#define PIN_ALT7_PULLDOWN      (_PIN_MODE_ALT7 | _PIN_INPUT_PULLDOWN)
#define PIN_ALT7_PULLUP        (_PIN_MODE_ALT7 | _PIN_INPUT_PULLUP)
#define PIN_ALT7_OUTPUT        (_PIN_MODE_ALT7 | _PIN_OUTPUT)
#define PIN_ALT7_FAST          (_PIN_MODE_ALT7 | _PIN_OUTPUT_FAST)
#define PIN_ALT7_SLOW          (_PIN_MODE_ALT7 | _PIN_OUTPUT_SLOW)
#define PIN_ALT7_OPENDRAIN     (_PIN_MODE_ALT7 | _PIN_OUTPUT_LOWDRIVE)
#define PIN_ALT7_LOWDRIVE      (_PIN_MODE_ALT7 | _PIN_OUTPUT_OPENDRAIN)
#define PIN_ALT7_HIGHDRIVE     (_PIN_MODE_ALT7 | _PIN_OUTPUT_HIGHDRIVE)

/* The initial value for GPIO (Alternative 1 outputs):
 *
 * ---- ---v ---- ---- ---- ---- ---- ----
 *
 * Passive Filter and digital filter enable are valid in all digital pin
 * muxing modes.
 */

#define GPIO_OUTPUT_ONE        (1 << 24)  /* Bit 24: 1:Initial output value=1 */
#define GPIO_OUTPUT_ZER0       (0)        /* Bit 24: 0:Initial output value=0 */

/* Five bits are used to incode DMA/interrupt options:
 *
 * ---- ---- iiii i--- ---- ---- ---- ----
 *
 * The pin interrupt configuration is valid in all digital pin muxing modes
 * (restricted to inputs).
 */

#define _PIN_INT_SHIFT         (19)
#define _PIN_INT_MASK          (31 << _PIN_INT_SHIFT)

#define _PIN_INTDMA_MASK       (3 << _PIN_INT_SHIFT)
#define _PIN_INTDMA_NONE       (0 << _PIN_INT_SHIFT)
#define _PIN_DMA               (1 << _PIN_INT_SHIFT)
#define _PIN_INTERRUPT         (2 << _PIN_INT_SHIFT)

#define PIN_DMA_RISING         (5  << _PIN_INT_SHIFT) /* 00101 DMA Request on rising edge */
#define PIN_DMA_FALLING        (9  << _PIN_INT_SHIFT) /* 01001 DMA Request on falling edge */
#define PIN_DMA_BOTH           (13 << _PIN_INT_SHIFT) /* 01101 DMA Request on either edge */
#define PIN_INT_ZERO           (2  << _PIN_INT_SHIFT) /* 00010 Interrupt when logic zero */
#define PIN_INT_RISING         (6  << _PIN_INT_SHIFT) /* 00110 Interrupt on rising edge */
#define PIN_INT_FALLING        (10 << _PIN_INT_SHIFT) /* 01010 Interrupt on falling edge */
#define PIN_INT_BOTH           (14 << _PIN_INT_SHIFT) /* 01110 Interrupt on either edge */
#define PIN_INT_ONE            (18 << _PIN_INT_SHIFT) /* 10010 Interrupt when logic one */

/* Two bits is used to enable the filter options:
 *
 * ---- ---- ---- -fd- ---- ---- ---- ----
 *
 * Passive Filter and digital filter enable are valid in all digital pin
 * muxing modes.
 */

#define PIN_PASV_FILTER        (1 << 18)  /* Bit 18: Enable passive filter */
#define PIN_DIG_FILTER         (1 << 17)  /* Bit 17: Enable digital filter */

/* Three bits are used to define the port number:
 *
 * ---- ---- ---- ---- ---- -ppp ---- ----
 */

#define _PIN_PORT_SHIFT        (8)  /* Bits 8-10: port number */
#define _PIN_PORT_MASK         (7 << _PIN_PORT_SHIFT)

#define PIN_PORTA              (KINETIS_PORTA << _PIN_PORT_SHIFT)
#define PIN_PORTB              (KINETIS_PORTB << _PIN_PORT_SHIFT)
#define PIN_PORTC              (KINETIS_PORTC << _PIN_PORT_SHIFT)
#define PIN_PORTD              (KINETIS_PORTD << _PIN_PORT_SHIFT)
#define PIN_PORTE              (KINETIS_PORTE << _PIN_PORT_SHIFT)

/* Five bits are used to define the pin number:
 *
 * ---- ---- ---- ---- ---- ---- ---b bbbb
 */

#define _PIN_SHIFT             (0)  /* Bits 0-4: port number */
#define _PIN_MASK              (31 << _PIN_SHIFT)

#define PIN(n)                 ((n) << _PIN_SHIFT)
#define PIN0                   (0 << _PIN_SHIFT)
#define PIN1                   (1 << _PIN_SHIFT)
#define PIN2                   (2 << _PIN_SHIFT)
#define PIN3                   (3 << _PIN_SHIFT)
#define PIN4                   (4 << _PIN_SHIFT)
#define PIN5                   (5 << _PIN_SHIFT)
#define PIN6                   (6 << _PIN_SHIFT)
#define PIN7                   (7 << _PIN_SHIFT)
#define PIN8                   (8 << _PIN_SHIFT)
#define PIN9                   (9 << _PIN_SHIFT)
#define PIN10                  (10 << _PIN_SHIFT)
#define PIN11                  (11 << _PIN_SHIFT)
#define PIN12                  (12 << _PIN_SHIFT)
#define PIN13                  (13 << _PIN_SHIFT)
#define PIN14                  (14 << _PIN_SHIFT)
#define PIN15                  (15 << _PIN_SHIFT)
#define PIN16                  (16 << _PIN_SHIFT)
#define PIN17                  (17 << _PIN_SHIFT)
#define PIN18                  (18 << _PIN_SHIFT)
#define PIN19                  (19 << _PIN_SHIFT)
#define PIN20                  (20 << _PIN_SHIFT)
#define PIN21                  (21 << _PIN_SHIFT)
#define PIN22                  (22 << _PIN_SHIFT)
#define PIN23                  (23 << _PIN_SHIFT)
#define PIN24                  (24 << _PIN_SHIFT)
#define PIN25                  (25 << _PIN_SHIFT)
#define PIN26                  (26 << _PIN_SHIFT)
#define PIN27                  (27 << _PIN_SHIFT)
#define PIN28                  (28 << _PIN_SHIFT)
#define PIN29                  (29 << _PIN_SHIFT)
#define PIN30                  (30 << _PIN_SHIFT)
#define PIN31                  (31 << _PIN_SHIFT)

/************************************************************************************
 * Inline Functions
 ************************************************************************************/

#ifndef __ASSEMBLY__

/************************************************************************************
 * Public Data
 ************************************************************************************/

#undef EXTERN
#if defined(__cplusplus)
#define EXTERN extern "C"
extern "C"
{
#else
#define EXTERN extern
#endif

/************************************************************************************
 * Public Function Prototypes
 ************************************************************************************/

/************************************************************************************
 * Name: kinetis_clockconfig
 *
 * Description:
 *   Called to initialize the Kinetis chip.  This does whatever setup is needed to
 *   put the  MCU in a usable state.  This includes the initialization of clocking
 *   using the settings in board.h.
 *
 ************************************************************************************/

void kinetis_clockconfig(void);

/****************************************************************************
 * Name: kinetis_earlyserialinit
 *
 * Description:
 *   Performs the low level UART/LPUART initialization early in debug so that
 *   the serial console will be available during bootup.  This must be called
 *   before up_serialinit.
 *
 ****************************************************************************/

#ifdef USE_EARLYSERIALINIT
void kinetis_earlyserialinit(void);
#endif

/****************************************************************************
 * Name: kinetis_uart_earlyserialinit
 *
 * Description:
 *   Performs the low level UART initialization early in debug so that the
 *   serial console will be available during bootup.  This must be called
 *   before up_serialinit.
 *
 ****************************************************************************/

#ifdef USE_EARLYSERIALINIT
void kinetis_uart_earlyserialinit(void);
#endif

/****************************************************************************
 * Name: kinetis_lpuart_earlyserialinit
 *
 * Description:
 *   Performs the low level LPUART initialization early in debug so that the
 *   serial console will be available during bootup.  This must be called
 *   before up_serialinit.
 *
 ****************************************************************************/

#ifdef USE_EARLYSERIALINIT
void kinetis_lpuart_earlyserialinit(void);
#endif

/************************************************************************************
 * Name: kinetis_lowsetup
 *
 * Description:
 *   Called at the very beginning of _start.  Performs low level initialization
 *   including setup of the console UART.  This UART done early so that the serial
 *   console is available for debugging very early in the boot sequence.
 *
 ************************************************************************************/

void kinetis_lowsetup(void);

/****************************************************************************
 * Name: kinetis_uart_serialinit
 *
 * Description:
 *   Register all UART based serial console and serial ports.  This assumes
 *   that kinetis_earlyserialinit was called previously.
 *
 * Input Parameters:
 *   first: - First TTY number to assign
 *
 * Returns Value:
 *   The next TTY number available for assignment
 *
 ****************************************************************************/

#ifdef HAVE_UART_DEVICE
unsigned int kinetis_uart_serialinit(unsigned int first);
#endif

/****************************************************************************
 * Name: kinetis_lpuart_serialinit
 *
 * Description:
 *   Register all LPUART based serial console and serial ports.  This assumes
 *   that kinetis_earlyserialinit was called previously.
 *
 * Input Parameters:
 *   first: - First TTY number to assign
 *
 * Returns Value:
 *   The next TTY number available for assignment
 *
 ****************************************************************************/

#ifdef HAVE_LPUART_DEVICE
unsigned int kinetis_lpuart_serialinit(unsigned int first);
#endif

/****************************************************************************
 * Name: kinetis_uartreset
 *
 * Description:
 *   Reset a UART.
 *
 ****************************************************************************/

#ifdef HAVE_UART_DEVICE
void kinetis_uartreset(uintptr_t uart_base);
#endif

/****************************************************************************
 * Name: kinetis_lpuartreset
 *
 * Description:
 *   Reset a UART.
 *
 ****************************************************************************/

#ifdef HAVE_LPUART_DEVICE
void kinetis_lpuartreset(uintptr_t uart_base);
#endif

/****************************************************************************
 * Name: kinetis_uartconfigure
 *
 * Description:
 *   Configure a UART as a RS-232 UART.
 *
 ****************************************************************************/

#ifdef HAVE_UART_DEVICE
void kinetis_uartconfigure(uintptr_t uart_base, uint32_t baud, uint32_t clock,
                           unsigned int parity, unsigned int nbits,
                           unsigned int stop2);
#endif

/****************************************************************************
 * Name: kinetis_lpuartconfigure
 *
 * Description:
 *   Configure a UART as a RS-232 UART.
 *
 ****************************************************************************/

#ifdef HAVE_LPUART_DEVICE
void kinetis_lpuartconfigure(uintptr_t uart_base, uint32_t baud, uint32_t clock,
                           unsigned int parity, unsigned int nbits,
                           unsigned int stop2);
#endif

/************************************************************************************
 * Name: kinetis_wddisable
 *
 * Description:
 *   Disable the watchdog timer
 *
 ************************************************************************************/

void kinetis_wddisable(void);

/************************************************************************************
 * Name: kinetis_pinconfig
 *
 * Description:
 *   Configure a pin based on bit-encoded description of the pin.
 *
 ************************************************************************************/

int kinetis_pinconfig(uint32_t cfgset);

/************************************************************************************
 * Name: kinetis_pinfilter
 *
 * Description:
 *   Configure the digital filter associated with a port. The digital filter
 *   capabilities of the PORT module are available in all digital pin muxing modes.
 *
 * Input Parameters:
 *   port  - See KINETIS_PORTn definitions in kinetis_port.h
 *   lpo   - true: Digital Filters are clocked by the bus clock
 *           false: Digital Filters are clocked by the 1 kHz LPO clock
 *   width - Filter Length
 *
 ************************************************************************************/

int kinetis_pinfilter(unsigned int port, bool lpo, unsigned int width);

/************************************************************************************
 * Name: kinetis_gpiowrite
 *
 * Description:
 *   Write one or zero to the selected GPIO pin
 *
 ************************************************************************************/

void kinetis_gpiowrite(uint32_t pinset, bool value);

/************************************************************************************
 * Name: kinetis_gpioread
 *
 * Description:
 *   Read one or zero from the selected GPIO pin
 *
 ************************************************************************************/

bool kinetis_gpioread(uint32_t pinset);

/************************************************************************************
 * Name: kinetis_pinirqinitialize
 *
 * Description:
 *   Initialize logic to support a second level of interrupt decoding for GPIO pins.
 *
 ************************************************************************************/

#ifdef CONFIG_KINETIS_GPIOIRQ
void kinetis_pinirqinitialize(void);
#else
#  define kinetis_pinirqinitialize()
#endif

/************************************************************************************
 * Name: kinetis_pinirqattach
 *
 * Description:
 *   Attach a pin interrupt handler.  The normal initalization sequence is:
 *
 *   1. Call kinetis_pinconfig() to configure the interrupting pin (pin interrupts
 *      will be disabled.
 *   2. Call kinetis_pinirqattach() to attach the pin interrupt handling function.
 *   3. Call kinetis_pinirqenable() to enable interrupts on the pin.
 *
<<<<<<< HEAD
 * Parameters:
 *  - pinset:  Pin configuration
 *  - pinisr:  Pin interrupt service routine
 *  - arg:     And argument that will be provided to the interrupt service routine.
=======
 * Input Parameters:
 *   pinset -  Pin configuration
 *   pinisr - Pin interrupt service routine
>>>>>>> d4963c25
 *
 * Return Value:
 *   The previous value of the interrupt handler function pointer.  This value may,
 *   for example, be used to restore the previous handler when multiple handlers are
 *   used.
 *
 ************************************************************************************/

xcpt_t kinetis_pinirqattach(uint32_t pinset, xcpt_t pinisr, void *arg);

/************************************************************************************
 * Name: kinetis_pinirqenable
 *
 * Description:
 *   Enable the interrupt for specified pin IRQ
 *
 ************************************************************************************/

#ifdef CONFIG_KINETIS_GPIOIRQ
void kinetis_pinirqenable(uint32_t pinset);
#else
#  define kinetis_pinirqenable(pinset)
#endif

/************************************************************************************
 * Name: kinetis_pinirqdisable
 *
 * Description:
 *   Disable the interrupt for specified pin
 *
 ************************************************************************************/

#ifdef CONFIG_KINETIS_GPIOIRQ
void kinetis_pinirqdisable(uint32_t pinset);
#else
#  define kinetis_pinirqdisable(pinset)
#endif

/************************************************************************************
 * Name: kinetis_pindmaenable
 *
 * Description:
 *   Enable DMA for specified pin
 *
 ************************************************************************************/

#ifdef CONFIG_KINETIS_DMA
void kinetis_pindmaenable(uint32_t pinset);
#endif

/************************************************************************************
 * Name: kinetis_pindmadisable
 *
 * Description:
 *   Disable DMA for specified pin
 *
 ************************************************************************************/

#ifdef CONFIG_KINETIS_DMA
void kinetis_pindmadisable(uint32_t pinset);
#endif

/************************************************************************************
 * Function:  kinetis_pindump
 *
 * Description:
 *   Dump all GPIO registers associated with the base address of the provided pinset.
 *
 ************************************************************************************/

#ifdef CONFIG_DEBUG_GPIO_INFO
void kinetis_pindump(uint32_t pinset, const char *msg);
#else
#  define kinetis_pindump(p,m)
#endif

/************************************************************************************
 * Name: kinetis_clrpend
 *
 * Description:
 *   Clear a pending interrupt at the NVIC.  This does not seem to be required
 *   for most interrupts.
 *
 ************************************************************************************/

void kinetis_clrpend(int irq);

/****************************************************************************
 * Name: sdhc_initialize
 *
 * Description:
 *   Initialize SDIO for operation.
 *
 * Input parameters:
 *   slotno - Not used.
 *
 * Returned Values:
 *   A reference to an SDIO interface structure.  NULL is returned on failures.
 *
 ****************************************************************************/

#ifdef CONFIG_KINETIS_SDHC
struct sdio_dev_s;
FAR struct sdio_dev_s *sdhc_initialize(int slotno);
#endif

/****************************************************************************
 * Name: sdhc_mediachange
 *
 * Description:
 *   Called by board-specific logic -- posssible from an interrupt handler --
 *   in order to signal to the driver that a card has been inserted or
 *   removed from the slot
 *
 * Input Parameters:
 *   dev        - An instance of the SDIO driver device state structure.
 *   cardinslot - true is a card has been detected in the slot; false if a
 *                card has been removed from the slot.  Only transitions
 *                (inserted->removed or removed->inserted should be reported)
 *
 * Returned Values:
 *   None
 *
 ****************************************************************************/

#ifdef CONFIG_KINETIS_SDHC
void sdhc_mediachange(FAR struct sdio_dev_s *dev, bool cardinslot);
#endif

/****************************************************************************
 * Name: sdio_wrprotect
 *
 * Description:
 *   Called by board-specific logic to report if the card in the slot is
 *   mechanically write protected.
 *
 * Input Parameters:
 *   dev       - An instance of the SDIO driver device state structure.
 *   wrprotect - true is a card is writeprotected.
 *
 * Returned Values:
 *   None
 *
 ****************************************************************************/

#ifdef CONFIG_KINETIS_SDHC
void sdhc_wrprotect(FAR struct sdio_dev_s *dev, bool wrprotect);
#endif
#undef EXTERN
#if defined(__cplusplus)
}
#endif

#endif /* __ASSEMBLY__ */
#endif /* __ARCH_ARM_SRC_KINETIS_KINETIS_H */<|MERGE_RESOLUTION|>--- conflicted
+++ resolved
@@ -567,16 +567,11 @@
  *   2. Call kinetis_pinirqattach() to attach the pin interrupt handling function.
  *   3. Call kinetis_pinirqenable() to enable interrupts on the pin.
  *
-<<<<<<< HEAD
  * Parameters:
- *  - pinset:  Pin configuration
- *  - pinisr:  Pin interrupt service routine
- *  - arg:     And argument that will be provided to the interrupt service routine.
-=======
- * Input Parameters:
- *   pinset -  Pin configuration
- *   pinisr - Pin interrupt service routine
->>>>>>> d4963c25
+ *  pinset -  Pin configuration
+ *  pinisr -:wq
+:wq:  Pin interrupt service routine
+ *  arg:r  -   And argument that will be provided to the interrupt service routine.
  *
  * Return Value:
  *   The previous value of the interrupt handler function pointer.  This value may,
